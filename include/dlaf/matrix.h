//
// Distributed Linear Algebra with Future (DLAF)
//
// Copyright (c) 2018-2019, ETH Zurich
// All rights reserved.
//
// Please, refer to the LICENSE file in the root directory.
// SPDX-License-Identifier: BSD-3-Clause
//

#pragma once
#include <exception>
#include <vector>
#include "dlaf/communication/communicator_grid.h"
#include "dlaf/matrix/distribution.h"
#include "dlaf/matrix/internal/tile_future_manager.h"
#include "dlaf/matrix/layout_info.h"
#include "dlaf/matrix/matrix_base.h"
#include "dlaf/matrix/tile.h"
#include "dlaf/types.h"

namespace dlaf {
namespace matrix {

template <class T, Device device>
class MatrixView;

/// A @c Matrix object represents a collection of tiles which contain all the elements of a matrix.
///
/// The tiles are distributed according to a distribution (see @c Matrix::distribution()),
/// therefore some tiles are stored locally on this rank,
/// while the others are available on other ranks.
/// More details are available in misc/matrix_distribution.md.
/// TODO: Sync details.

template <class T, Device device>
class Matrix : public Matrix<const T, device> {
public:
  using ElementType = T;
  using TileType = Tile<ElementType, device>;
  using ConstTileType = Tile<const ElementType, device>;
  friend Matrix<const ElementType, device>;
  friend MatrixView<ElementType, device>;

  /// Create a non distributed matrix of size @p size and block size @p block_size
  ///
  /// @throw std::invalid_argument if @p !size.isValid().
  /// @throw std::invalid_argument if @p !block_size.isValid() or @p block_size_.isEmpty().
  Matrix(const LocalElementSize& size, const TileElementSize& block_size);

  /// Create a distributed matrix of size @p size and block size @p block_size on the given 2D
  /// communicator grid @p comm
  ///
  /// @throw std::invalid_argument if @p !size.isValid().
  /// @throw std::invalid_argument if @p !block_size.isValid() or @p block_size_.isEmpty().
  Matrix(const GlobalElementSize& size, const TileElementSize& block_size,
         const comm::CommunicatorGrid& comm);

  /// Create a matrix distributed according to the distribution @p distribution.
  Matrix(Distribution&& distribution);

  /// Create a matrix distributed according to the distribution @p distribution,
  /// specifying the layout.
  ///
  /// @param[in] layout is the layout which describes how the elements
  ///            of the local part of the matrix will be stored in memory.
  Matrix(Distribution&& distribution, const LayoutInfo& layout);

  /// Create a non distributed matrix,
  /// which references elements that are already allocated in the memory
  ///
  /// @param[in] layout is the layout which describes how the elements
  ///            of the local part of the matrix are stored in memory.
  /// @param[in] ptr is the pointer to the first element of the local part of the matrix.
  /// @pre @p ptr refers to an allocated memory region of at least @c layout.minMemSize() elements.
  Matrix(const LayoutInfo& layout, ElementType* ptr);

  /// Create a matrix distributed according to the distribution @p distribution,
  /// which references elements that are already allocated in the memory
  ///
  /// @param[in] layout is the layout which describes how the elements
  ///            of the local part of the matrix are stored in memory.
  /// @param[in] ptr is the pointer to the first element of the local part of the matrix.
  /// @throw std::invalid_argument if @p distribution.localSize() != @p layout.size().
  /// @throw std::invalid_argument if @p distribution.blockSize() != @p layout.blockSize().
  /// @pre @p ptr refers to an allocated memory region of at least @c layout.minMemSize() elements.
  Matrix(Distribution&& distribution, const LayoutInfo& layout, ElementType* ptr);

  Matrix(const Matrix& rhs) = delete;
  Matrix(Matrix&& rhs) = default;

  Matrix& operator=(const Matrix& rhs) = delete;
  Matrix& operator=(Matrix&& rhs) = default;

  /// @brief Returns a future of the Tile with local index @p index.
  ///
  /// TODO: Sync details.
  /// @pre index.isValid() == true.
  /// @pre index.isIn(distribution().localNrTiles()) == true.
  hpx::future<TileType> operator()(const LocalTileIndex& index) noexcept;

  /// @brief Returns a future of the Tile with global index @p index.
  ///
  /// TODO: Sync details.
  /// @throw std::invalid_argument if the global tile is not stored in the current process.
  /// @pre index.isValid() == true.
  /// @pre index.isIn(globalNrTiles()) == true.
  hpx::future<TileType> operator()(const GlobalTileIndex& index) {
    return operator()(this->distribution().localTileIndex(index));
  }

private:
  using Matrix<const T, device>::tileManager;
  using Matrix<const T, device>::setUpTiles;
};

template <class T, Device device>
class Matrix<const T, device> : public internal::MatrixBase {
public:
  using ElementType = T;
  using TileType = Tile<ElementType, device>;
  using ConstTileType = Tile<const ElementType, device>;
  friend Matrix<ElementType, device>;

  Matrix(const LayoutInfo& layout, ElementType* ptr);

  Matrix(const LayoutInfo& layout, const ElementType* ptr)
      : Matrix(layout, const_cast<ElementType*>(ptr)) {}

  Matrix(Distribution&& distribution, const LayoutInfo& layout, ElementType* ptr);

  Matrix(Distribution&& distribution, const LayoutInfo& layout, const ElementType* ptr)
      : Matrix(std::move(distribution), layout, const_cast<ElementType*>(ptr)) {}

  Matrix(const Matrix& rhs) = delete;
  Matrix(Matrix&& rhs) = default;

  virtual ~Matrix();

  Matrix& operator=(const Matrix& rhs) = delete;
  Matrix& operator=(Matrix&& rhs) = default;

  /// Returns a read-only shared_future of the Tile with local index @p index.
  ///
  /// TODO: Sync details.
  /// @pre index.isValid() == true.
  /// @pre index.isIn(distribution().localNrTiles()) == true.
  hpx::shared_future<ConstTileType> read(const LocalTileIndex& index) noexcept;

  /// Returns a read-only shared_future of the Tile with global index @p index.
  ///
  /// TODO: Sync details.
  /// @throw std::invalid_argument if the global tile is not stored in the current process.
  /// @pre index.isValid() == true.
  /// @pre index.isIn(globalNrTiles()) == true.
  hpx::shared_future<ConstTileType> read(const GlobalTileIndex& index) {
    return read(distribution().localTileIndex(index));
  }

private:
  Matrix(Distribution&& distribution,
         std::vector<internal::TileFutureManager<T, device>>&& tile_managers);

  void setUpTiles(const memory::MemoryView<ElementType, device>& mem, const LayoutInfo& layout) noexcept;

  internal::TileFutureManager<T, device>& tileManager(const LocalTileIndex& index);

  std::vector<internal::TileFutureManager<T, device>> tile_managers_;
};

// Note: the templates of the following helper functions are inverted w.r.t. the Matrix templates
// to allow the user to only specify the device and let the compiler deduce the type T.

// Local versions

/// Create a non distributed matrix of size @p size and block size @p block_size
/// which references elements
/// that are already allocated in the memory with a column major layout
///
/// @param[in] ld the leading dimension of the matrix.
/// @param[in] ptr is the pointer to the first element of the local part of the matrix.
/// @throw std::invalid_argument if @p ld < max(1, size.row()).
/// @pre @p ptr refers to an allocated memory region which can contain the elements of the local matrix
/// stored in the given layout.
template <Device device, class T>
Matrix<T, device> createMatrixFromColMajor(const LocalElementSize& size,
                                           const TileElementSize& block_size, SizeType ld, T* ptr) {
  return Matrix<T, device>(colMajorLayout(size, block_size, ld), ptr);
}

/// Create a non distributed matrix of size @p size and block size @p block_size
/// which references elements
/// that are already allocated in the memory with a tile layout
///
/// @param[in] ptr is the pointer to the first element of the local part of the matrix.
/// @pre @p ptr refers to an allocated memory region which can contain the elements of the local matrix
/// stored in the given layout.
template <Device device, class T>
Matrix<T, device> createMatrixFromTile(const LocalElementSize& size, const TileElementSize& block_size,
                                       T* ptr) {
  return Matrix<T, device>(tileLayout(size, block_size), ptr);
}

/// Create a non distributed matrix of size @p size and block size @p block_size
/// which references elements
/// that are already allocated in the memory with a tile layout
///
/// @param[in] ld_tile the leading dimension of the tiles.
/// @param[in] tiles_per_col the number of tiles stored for each column of tiles.
/// @param[in] ptr is the pointer to the first element of the local part of the matrix.
/// @throw std::invalid_argument if @p ld_tile < max(1, min(block_size.row(), size.row())).
/// @throw std::invalid_argument if @p tiles_per_col < ceilDiv(size.row(), block_size.col()).
/// @pre @p ptr refers to an allocated memory region which can contain the elements of the local matrix
/// stored in the given layout.
template <Device device, class T>
Matrix<T, device> createMatrixFromTile(const LocalElementSize& size, const TileElementSize& block_size,
                                       SizeType ld_tile, SizeType tiles_per_col, T* ptr) {
  return Matrix<T, device>(tileLayout(size, block_size, ld_tile, tiles_per_col), ptr);
}

// Distributed versions

/// Create a distributed matrix of size @p size and block size @p block_size
/// on the given 2D communicator grid @p comm which references elements
/// that are already allocated in the memory with a column major layout
///
/// @param[in] ld the leading dimension of the matrix.
/// @param[in] source_rank_index is the rank of the process which contains the top left tile of the matrix.
/// @param[in] ptr is the pointer to the first element of the local part of the matrix.
/// @throw std::invalid_argument if @p ld < max(1, size.row()).
/// @throw std::invalid_argument if @p !source_rank_index.isValid() or @p !source_rank_index_.isIn(grid_size).
/// @pre @p ptr refers to an allocated memory region which can contain the elements of the local matrix
/// stored in the given layout.
template <Device device, class T>
Matrix<T, device> createMatrixFromColMajor(const GlobalElementSize& size,
                                           const TileElementSize& block_size, SizeType ld,
                                           const comm::CommunicatorGrid& comm,
                                           const comm::Index2D& source_rank_index, T* ptr) {
  Distribution distribution(size, block_size, comm.size(), comm.rank(), source_rank_index);
  auto layout = colMajorLayout(distribution.localSize(), block_size, ld);

  return Matrix<T, device>(std::move(distribution), layout, ptr);
}

/// Create a distributed matrix of size @p size and block size @p block_size
/// on the given 2D communicator grid @p comm which references elements
/// that are already allocated in the memory with a column major layout
///
/// This method assumes @p source_rank_index to be {0,0}.
/// @param[in] ld the leading dimension of the matrix.
/// @param[in] ptr is the pointer to the first element of the local part of the matrix.
/// @throw std::invalid_argument if @p ld < max(1, size.row()).
/// @pre @p ptr refers to an allocated memory region which can contain the elements of the local matrix
/// stored in the given layout.
template <Device device, class T>
Matrix<T, device> createMatrixFromColMajor(const GlobalElementSize& size,
                                           const TileElementSize& block_size, SizeType ld,
                                           const comm::CommunicatorGrid& comm, T* ptr) {
  return createMatrixFromColMajor<device>(size, block_size, ld, comm, {0, 0}, ptr);
}

/// Create a distributed matrix of size @p size and block size @p block_size
/// on the given 2D communicator grid @p comm which references elements
/// that are already allocated in the memory with a tile layout
///
/// @param[in] source_rank_index is the rank of the process which contains the top left tile of the matrix.
/// @param[in] ptr is the pointer to the first element of the local part of the matrix.
/// @throw std::invalid_argument if @p !source_rank_index.isValid() or @p !source_rank_index_.isIn(grid_size).
/// @pre @p ptr refers to an allocated memory region which can contain the elements of the local matrix
/// stored in the given layout.
template <Device device, class T>
Matrix<T, device> createMatrixFromTile(const GlobalElementSize& size, const TileElementSize& block_size,
                                       const comm::CommunicatorGrid& comm,
                                       const comm::Index2D& source_rank_index, T* ptr) {
  Distribution distribution(size, block_size, comm.size(), comm.rank(), source_rank_index);
  auto layout = tileLayout(distribution.localSize(), block_size);

  return Matrix<T, device>(std::move(distribution), layout, ptr);
}

/// Create a distributed matrix of size @p size and block size @p block_size
/// on the given 2D communicator grid @p comm which references elements
/// that are already allocated in the memory with a tile layout
///
/// This method assumes @p source_rank_index to be {0,0}.
/// @param[in] ptr is the pointer to the first element of the local part of the matrix.
/// @pre @p ptr refers to an allocated memory region which can contain the elements of the local matrix
/// stored in the given layout.
template <Device device, class T>
Matrix<T, device> createMatrixFromTile(const GlobalElementSize& size, const TileElementSize& block_size,
                                       const comm::CommunicatorGrid& comm, T* ptr) {
  return createMatrixFromTile<device>(size, block_size, comm, {0, 0}, ptr);
}

/// Create a distributed matrix of size @p size and block size @p block_size
/// on the given 2D communicator grid @p comm which references elements
/// that are already allocated in the memory with a tile layout
///
/// @param[in] ld_tile the leading dimension of the tiles.
/// @param[in] tiles_per_col the number of tiles stored for each column of tiles.
/// @param[in] source_rank_index is the rank of the process which contains the top left tile of the matrix.
/// @param[in] ptr is the pointer to the first element of the local part of the matrix.
/// @throw std::invalid_argument if @p ld_tile < max(1, min(block_size.row(), size.row())).
/// @throw std::invalid_argument if @p tiles_per_col < ceilDiv(size.row(), block_size.row()).
/// @throw std::invalid_argument if @p !source_rank_index.isValid() or @p !source_rank_index_.isIn(grid_size).

/// @pre @p ptr refers to an allocated memory region which can contain the elements of the local matrix
/// stored in the given layout.
template <Device device, class T>
Matrix<T, device> createMatrixFromTile(const GlobalElementSize& size, const TileElementSize& block_size,
                                       SizeType ld_tile, SizeType tiles_per_col,
                                       const comm::CommunicatorGrid& comm,
                                       const comm::Index2D& source_rank_index, T* ptr) {
  Distribution distribution(size, block_size, comm.size(), comm.rank(), source_rank_index);
  auto layout = tileLayout(distribution.localSize(), block_size, ld_tile, tiles_per_col);

  return Matrix<T, device>(std::move(distribution), layout, ptr);
}

/// Create a distributed matrix of size @p size and block size @p block_size
/// on the given 2D communicator grid @p comm which references elements
/// that are already allocated in the memory with a tile layout
///
/// This method assumes @p source_rank_index to be {0,0}.
/// @param[in] ld_tile the leading dimension of the tiles.
/// @param[in] tiles_per_col the number of tiles stored for each column of tiles.
/// @param[in] ptr is the pointer to the first element of the local part of the matrix.
/// @throw std::invalid_argument if @p ld_tile < max(1, min(block_size.row(), size.row()).
/// @throw std::invalid_argument if @p tiles_per_col < ceilDiv(size.row(), block_size.col()).
/// @pre @p ptr refers to an allocated memory region which can contain the elements of the local matrix
/// stored in the given layout.
template <Device device, class T>
Matrix<T, device> createMatrixFromTile(const GlobalElementSize& size, const TileElementSize& block_size,
                                       SizeType ld_tile, SizeType tiles_per_col,
                                       const comm::CommunicatorGrid& comm, T* ptr) {
  return createMatrixFromTile<device>(size, block_size, ld_tile, tiles_per_col, comm, {0, 0}, ptr);
}

<<<<<<< HEAD
}
/// Make dlaf::matrix::Matrix available as dlaf::Matrix.
using matrix::Matrix;
}

#include "dlaf/matrix.tpp"
#include "dlaf/matrix_const.tpp"
=======
/// ---- ETI

#define DLAF_MATRIX_ETI(KWORD, DATATYPE, DEVICE) \
  KWORD template class Matrix<DATATYPE, DEVICE>; \
  KWORD template class Matrix<const DATATYPE, DEVICE>;

DLAF_MATRIX_ETI(extern, float, Device::CPU)
DLAF_MATRIX_ETI(extern, double, Device::CPU)
DLAF_MATRIX_ETI(extern, std::complex<float>, Device::CPU)
DLAF_MATRIX_ETI(extern, std::complex<double>, Device::CPU)

// DLAF_MATRIX_ETI(extern, float, Device::GPU)
// DLAF_MATRIX_ETI(extern, double, Device::GPU)
// DLAF_MATRIX_ETI(extern, std::complex<float>, Device::GPU)
// DLAF_MATRIX_ETI(extern, std::complex<double>, Device::GPU)

}
>>>>>>> 5f548b53
<|MERGE_RESOLUTION|>--- conflicted
+++ resolved
@@ -336,15 +336,6 @@
   return createMatrixFromTile<device>(size, block_size, ld_tile, tiles_per_col, comm, {0, 0}, ptr);
 }
 
-<<<<<<< HEAD
-}
-/// Make dlaf::matrix::Matrix available as dlaf::Matrix.
-using matrix::Matrix;
-}
-
-#include "dlaf/matrix.tpp"
-#include "dlaf/matrix_const.tpp"
-=======
 /// ---- ETI
 
 #define DLAF_MATRIX_ETI(KWORD, DATATYPE, DEVICE) \
@@ -362,4 +353,9 @@
 // DLAF_MATRIX_ETI(extern, std::complex<double>, Device::GPU)
 
 }
->>>>>>> 5f548b53
+/// Make dlaf::matrix::Matrix available as dlaf::Matrix.
+using matrix::Matrix;
+}
+
+#include "dlaf/matrix.tpp"
+#include "dlaf/matrix_const.tpp"